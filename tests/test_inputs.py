from __future__ import (
    unicode_literals,
    absolute_import,
    print_function,
    division,
    )
str = type('')


import sys
import pytest
import warnings
from time import sleep
from threading import Event
from functools import partial

import mock

from gpiozero.pins.mock import MockChargingPin, MockTriggerPin
from gpiozero.threads import GPIOThread
from gpiozero import *



def test_input_initial_values(mock_factory):
    pin = mock_factory.pin(4)
    with InputDevice(4, pull_up=True) as device:
        assert pin.function == 'input'
        assert pin.pull == 'up'
        assert device.pull_up
    with InputDevice(4, pull_up=False) as device:
        assert pin.pull == 'down'
        assert not device.pull_up

def test_input_is_active_low(mock_factory):
    pin = mock_factory.pin(2)
    with InputDevice(2, pull_up=True) as device:
        pin.drive_high()
        assert not device.is_active
        assert repr(device) == '<gpiozero.InputDevice object on pin GPIO2, pull_up=True, is_active=False>'
        pin.drive_low()
        assert device.is_active
        assert repr(device) == '<gpiozero.InputDevice object on pin GPIO2, pull_up=True, is_active=True>'

def test_input_is_active_high(mock_factory):
    pin = mock_factory.pin(4)
    with InputDevice(4, pull_up=False) as device:
        pin.drive_high()
        assert device.is_active
        assert repr(device) == '<gpiozero.InputDevice object on pin GPIO4, pull_up=False, is_active=True>'
        pin.drive_low()
        assert not device.is_active
        assert repr(device) == '<gpiozero.InputDevice object on pin GPIO4, pull_up=False, is_active=False>'

def test_input_pulled_up(mock_factory):
    pin = mock_factory.pin(2)
    with pytest.raises(PinFixedPull):
        InputDevice(2, pull_up=False)

<<<<<<< HEAD
def test_input_event_activated(mock_factory):
=======
def test_input_is_active_low_externally_pulled_up():
    pin = Device.pin_factory.pin(4)
    device = InputDevice(4, pull_up=None, active_state=False)
    pin.drive_high()
    assert repr(device) == '<gpiozero.InputDevice object on pin GPIO4, pull_up=None, is_active=False>'
    assert not device.is_active
    pin.drive_low()
    assert repr(device) == '<gpiozero.InputDevice object on pin GPIO4, pull_up=None, is_active=True>'
    assert device.is_active

def test_input_is_active_high_externally_pulled_down():
    pin = Device.pin_factory.pin(4)
    device = InputDevice(4, pull_up=None, active_state=True)
    pin.drive_high()
    assert repr(device) == '<gpiozero.InputDevice object on pin GPIO4, pull_up=None, is_active=True>'
    assert device.is_active
    pin.drive_low()
    assert repr(device) == '<gpiozero.InputDevice object on pin GPIO4, pull_up=None, is_active=False>'
    assert not device.is_active

def test_input_invalid_external_pull_configuration():
    with pytest.raises(PinInvalidState) as exc:
        InputDevice(4, pull_up=None)
    assert str(exc.value) == 'Pin 4 is defined as floating, but "active_state" is not defined'

def test_input_event_activated():
>>>>>>> aa3315cc
    event = Event()
    pin = mock_factory.pin(4)
    with DigitalInputDevice(4) as device:
        device.when_activated = lambda: event.set()
        assert not event.is_set()
        pin.drive_high()
        assert event.is_set()

def test_input_event_deactivated(mock_factory):
    event = Event()
    pin = mock_factory.pin(4)
    with DigitalInputDevice(4) as device:
        device.when_deactivated = lambda: event.set()
        assert not event.is_set()
        pin.drive_high()
        assert not event.is_set()
        pin.drive_low()
        assert event.is_set()

def test_input_partial_callback(mock_factory):
    event = Event()
    pin = mock_factory.pin(4)
    def foo(a, b):
        event.set()
        return a + b
    bar = partial(foo, 1)
    baz = partial(bar, 2)
    with DigitalInputDevice(4) as device:
        device.when_activated = baz
        assert not event.is_set()
        pin.drive_high()
        assert event.is_set()

def test_input_wait_active(mock_factory):
    pin = mock_factory.pin(4)
    with DigitalInputDevice(4) as device:
        pin.drive_high()
        assert device.wait_for_active(1)
        assert not device.wait_for_inactive(0)

def test_input_wait_inactive(mock_factory):
    pin = mock_factory.pin(4)
    with DigitalInputDevice(4) as device:
        assert device.wait_for_inactive(1)
        assert not device.wait_for_active(0)

def test_input_init_fail(mock_factory):
    with pytest.raises(ValueError):
        DigitalInputDevice(4, bounce_time='foo')
    with pytest.raises(ValueError):
        SmoothedInputDevice(4, threshold='foo')
    with mock.patch('gpiozero.threads.GPIOThread.start') as start:
        start.side_effect = RuntimeError('failed to start thread')
        with pytest.raises(RuntimeError):
            LineSensor(4)
        with pytest.raises(RuntimeError):
            MotionSensor(4)
        with pytest.raises(RuntimeError):
            LightSensor(4)
        with pytest.raises(RuntimeError):
            DistanceSensor(4, 5)

def test_input_smoothed_attrib(mock_factory):
    pin = mock_factory.pin(4)
    with SmoothedInputDevice(4, threshold=0.5, queue_len=5, partial=False) as device:
        assert repr(device) == '<gpiozero.SmoothedInputDevice object on pin GPIO4, pull_up=False>'
        assert device.threshold == 0.5
        assert device.queue_len == 5
        assert not device.partial
        device._queue.start()
        assert not device.is_active
        with pytest.raises(InputDeviceError):
            device.threshold = 1
    with pytest.raises(BadQueueLen):
        SmoothedInputDevice(4, queue_len=-1)
    with pytest.raises(BadWaitTime):
        SmoothedInputDevice(4, sample_wait=-1)

def test_input_smoothed_values(mock_factory):
    pin = mock_factory.pin(4)
    with SmoothedInputDevice(4) as device:
        device._queue.start()
        assert not device.is_active
        pin.drive_high()
        assert device.wait_for_active(1)
        pin.drive_low()
        assert device.wait_for_inactive(1)

def test_input_button(mock_factory):
    pin = mock_factory.pin(2)
    with Button(2) as button:
        assert pin.pull == 'up'
        assert not button.is_pressed
        pin.drive_low()
        assert button.is_pressed
        assert button.wait_for_press(1)
        pin.drive_high()
        assert not button.is_pressed
        assert button.wait_for_release(1)

def test_input_button_hold(mock_factory):
    pin = mock_factory.pin(2)
    evt = Event()
    evt2 = Event()
    with Button(2) as button:
        with pytest.raises(ValueError):
            button.hold_time = -1
        button.hold_time = 0.1
        assert button.hold_time == 0.1
        assert not button.hold_repeat
        assert button.when_held is None
        button.when_held = evt.set
        assert button.when_held is not None
        pin.drive_low()
        assert evt.wait(1)
        assert button.is_held
        assert button.held_time >= 0.0
        pin.drive_high()
        evt.clear()
        assert button.held_time is None
        assert not button.is_held
        button.hold_repeat = True
        pin.drive_low()
        assert evt.wait(1)
        evt.clear()
        assert evt.wait(1)
        pin.drive_high()
        evt.clear()
        assert not evt.wait(0.1)

def test_input_line_sensor(mock_factory):
    pin = mock_factory.pin(4)
    with LineSensor(4) as sensor:
        pin.drive_low() # logic is inverted for line sensor
        assert sensor.wait_for_line(1)
        assert sensor.line_detected
        pin.drive_high()
        assert sensor.wait_for_no_line(1)
        assert not sensor.line_detected

def test_input_motion_sensor(mock_factory):
    pin = mock_factory.pin(4)
    with MotionSensor(4) as sensor:
        pin.drive_high()
        assert sensor.wait_for_motion(1)
        assert sensor.motion_detected
        pin.drive_low()
        assert sensor.wait_for_no_motion(1)
        assert not sensor.motion_detected

@pytest.mark.skipif(hasattr(sys, 'pypy_version_info'),
                    reason='timing is too random on pypy')
def test_input_light_sensor(mock_factory):
    pin = mock_factory.pin(4, pin_class=MockChargingPin)
    assert isinstance(pin, MockChargingPin)
    with LightSensor(4) as sensor:
        pin.charge_time = 0.1
        assert sensor.wait_for_dark(1)
        pin.charge_time = 0.0
        assert sensor.wait_for_light(1)

@pytest.mark.skipif(hasattr(sys, 'pypy_version_info'),
                    reason='timing is too random on pypy')
def test_input_distance_sensor(mock_factory):
    echo_pin = mock_factory.pin(4)
    trig_pin = mock_factory.pin(5, pin_class=MockTriggerPin,
                                echo_pin=echo_pin, echo_time=0.02)
    with pytest.raises(ValueError):
        DistanceSensor(4, 5, max_distance=-1)
    # normal queue len is large (because the sensor is *really* jittery) but
    # we want quick tests and we've got precisely controlled pins :)
    with DistanceSensor(4, 5, queue_len=5, max_distance=1) as sensor:
        assert sensor.max_distance == 1
        assert sensor.trigger is trig_pin
        assert sensor.echo is echo_pin
        assert sensor.wait_for_out_of_range(1)
        assert not sensor.in_range
        # should be waay before max-distance so this should work
        assert sensor.distance == 1.0
        trig_pin.echo_time = 0.0
        assert sensor.wait_for_in_range(1)
        assert sensor.in_range
        # depending on speed of machine, may not reach 0 here
        assert sensor.distance < sensor.threshold_distance
        sensor.threshold_distance = 0.1
        assert sensor.threshold_distance == 0.1
        with pytest.raises(ValueError):
            sensor.max_distance = -1
        sensor.max_distance = 20
        assert sensor.max_distance == 20
        assert sensor.threshold_distance == 0.1

def test_input_distance_sensor_edge_cases(mock_factory):
    echo_pin = mock_factory.pin(4)
    trig_pin = mock_factory.pin(5)  # note: normal pin
    with warnings.catch_warnings(record=True) as w:
        with DistanceSensor(4, 5, queue_len=5, max_distance=1, partial=True) as sensor:
            # Test we get a warning about the echo pin being set high
            echo_pin.drive_high()
            sleep(0.5)
            assert sensor.value == 0
            # Test we get a warning about receiving no echo
            echo_pin.drive_low()
            sleep(0.5)
        for rec in w:
            if str(rec.message) == 'echo pin set high':
                break
        else:
            assert False
        for rec in w:
            if str(rec.message) == 'no echo received':
                break
        else:
            assert False<|MERGE_RESOLUTION|>--- conflicted
+++ resolved
@@ -57,11 +57,8 @@
     with pytest.raises(PinFixedPull):
         InputDevice(2, pull_up=False)
 
-<<<<<<< HEAD
-def test_input_event_activated(mock_factory):
-=======
-def test_input_is_active_low_externally_pulled_up():
-    pin = Device.pin_factory.pin(4)
+def test_input_is_active_low_externally_pulled_up(mock_factory):
+    pin = mock_factory.pin(4)
     device = InputDevice(4, pull_up=None, active_state=False)
     pin.drive_high()
     assert repr(device) == '<gpiozero.InputDevice object on pin GPIO4, pull_up=None, is_active=False>'
@@ -70,8 +67,8 @@
     assert repr(device) == '<gpiozero.InputDevice object on pin GPIO4, pull_up=None, is_active=True>'
     assert device.is_active
 
-def test_input_is_active_high_externally_pulled_down():
-    pin = Device.pin_factory.pin(4)
+def test_input_is_active_high_externally_pulled_down(mock_factory):
+    pin = mock_factory.pin(4)
     device = InputDevice(4, pull_up=None, active_state=True)
     pin.drive_high()
     assert repr(device) == '<gpiozero.InputDevice object on pin GPIO4, pull_up=None, is_active=True>'
@@ -80,17 +77,16 @@
     assert repr(device) == '<gpiozero.InputDevice object on pin GPIO4, pull_up=None, is_active=False>'
     assert not device.is_active
 
-def test_input_invalid_external_pull_configuration():
+def test_input_invalid_external_pull_configuration(mock_factory):
     with pytest.raises(PinInvalidState) as exc:
         InputDevice(4, pull_up=None)
     assert str(exc.value) == 'Pin 4 is defined as floating, but "active_state" is not defined'
 
-def test_input_event_activated():
->>>>>>> aa3315cc
+def test_input_event_activated(mock_factory):
     event = Event()
     pin = mock_factory.pin(4)
     with DigitalInputDevice(4) as device:
-        device.when_activated = lambda: event.set()
+        device.when_activated = lambda: event.set(mock_factory)
         assert not event.is_set()
         pin.drive_high()
         assert event.is_set()
